--- conflicted
+++ resolved
@@ -2407,20 +2407,12 @@
 }
 
 type RESTDlpSetting struct {
-<<<<<<< HEAD
 	Name        string `json:"name"`
 	Action      string `json:"action"`
 	Exist       bool   `json:"exist"`
 	Predefine   bool   `json:"predefine"`
 	Comment     string `json:"comment,omitempty"`
-	CfgType     string `json:"cfg_type"` // CfgTypeUserCreated / CfgTypeGround
-=======
-	Name    string `json:"name"`
-	Action  string `json:"action"`
-	Exist   bool   `json:"exist"`
-	Comment string `json:"comment,omitempty"`
-	CfgType string `json:"cfg_type"` // CfgTypeUserCreated / CfgTypeGround. It's from the DLP sensor's cfgType
->>>>>>> 20ee1ffd
+	CfgType     string `json:"cfg_type"` // CfgTypeUserCreated / CfgTypeGround. It's from the DLP sensor's cfgType
 }
 
 type RESTDlpGroup struct {
