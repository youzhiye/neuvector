--- conflicted
+++ resolved
@@ -273,14 +273,11 @@
 	//when getNetServiceStatus() is true, policymode
 	//is global so we use per group level profile mode
 	r.PolicyMode, r.ProfileMode = getWorkloadPolicyMode(cache)
-<<<<<<< HEAD
 	if getNetServiceStatus() {
 		r.PolicyMode = r.ProfileMode
 	}
-=======
 	r.BaselineProfile = getWorkloadBaselineProfile(cache)
 
->>>>>>> d079795f
 	if cache.scanBrief == nil {
 		r.ScanSummary = &api.RESTScanBrief{}
 	}
