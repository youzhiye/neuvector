package main

import (
	"flag"
	"fmt"
	"net"
	"os"
	"os/signal"
	"strings"
	"sync"
	"sync/atomic"
	"syscall"
	"time"

	"github.com/neuvector/neuvector/controller/access"
	"github.com/neuvector/neuvector/controller/api"
	"github.com/neuvector/neuvector/controller/cache"
	"github.com/neuvector/neuvector/controller/common"
	"github.com/neuvector/neuvector/controller/kv"
	nvcrd "github.com/neuvector/neuvector/controller/nvk8sapi/neuvectorcrd"
	admission "github.com/neuvector/neuvector/controller/nvk8sapi/nvvalidatewebhookcfg"
	"github.com/neuvector/neuvector/controller/resource"
	"github.com/neuvector/neuvector/controller/rest"
	"github.com/neuvector/neuvector/controller/ruleid"
	"github.com/neuvector/neuvector/controller/scan"
	"github.com/neuvector/neuvector/share"
	"github.com/neuvector/neuvector/share/cluster"
	"github.com/neuvector/neuvector/share/container"
	"github.com/neuvector/neuvector/share/global"
	scanUtils "github.com/neuvector/neuvector/share/scan"
	"github.com/neuvector/neuvector/share/system"
	"github.com/neuvector/neuvector/share/utils"
	log "github.com/sirupsen/logrus"
)

var Host share.CLUSHost = share.CLUSHost{
	Platform: share.PlatformDocker,
}
var Ctrler, parentCtrler share.CLUSController

type ctrlEnvInfo struct {
	startsAt       time.Time
	procDir        string
	cgroupMemory   string
	cgroupCPUAcct  string
	runInContainer bool
	debugCPath     bool
}

var ctrlEnv ctrlEnvInfo
var exitingFlag int32

var evqueue cluster.ObjectQueueInterface
var auditQueue cluster.ObjectQueueInterface
var messenger cluster.MessengerInterface
var cacher cache.CacheInterface
var scanner scan.ScanInterface
var orchConnector orchConnInterface
var timerWheel *utils.TimerWheel

const statsInterval uint32 = 5
const controllerStartGapThreshold = time.Duration(time.Minute * 2)
const memoryRecyclePeriod uint32 = 10                     // minutes
const memControllerTopPeak uint64 = 4 * 512 * 1024 * 1024 // 2 GB (inc. allinone case)
const memSafeGap uint64 = 64 * 1024 * 1024                // 64 MB

// Unlike in enforcer, only read host IPs in host mode, so no need to enter host network namespace
func getHostModeHostIPs() {
	ifaces := global.SYS.GetGlobalAddrs(true)

	Ctrler.Ifaces = make(map[string][]share.CLUSIPAddr)
	for name, addrs := range ifaces {
		Ctrler.Ifaces[name] = []share.CLUSIPAddr{}
		for _, addr := range addrs {
			if utils.IsIPv4(addr.IP) {
				Ctrler.Ifaces[name] = append(Ctrler.Ifaces[name], share.CLUSIPAddr{
					IPNet: addr,
					Scope: share.CLUSIPAddrScopeNAT,
				})
			}
		}
	}
}

func getLocalInfo(selfID string, pid2ID map[int]string) error {
	host, err := global.RT.GetHost()
	if err != nil {
		return err
	}
	Host = *host
	Host.CgroupVersion = global.SYS.GetCgroupVersion()
	ctrlEnv.startsAt = time.Now().UTC()
	if ctrlEnv.runInContainer {
		dev, meta, err := global.RT.GetDevice(selfID)
		if err != nil {
			return err
		}
		Ctrler.CLUSDevice = *dev

		_, parent := global.RT.GetParent(meta, pid2ID)
		if parent != "" {
			dev, _, err = global.RT.GetDevice(parent)
			if err != nil {
				return err
			}
			parentCtrler.CLUSDevice = *dev
		}
	} else {
		Ctrler.ID = Host.ID
		Ctrler.Pid = os.Getpid()
		Ctrler.NetworkMode = "host"
		Ctrler.PidMode = "host"
		Ctrler.CreatedAt = time.Now()
		Ctrler.StartedAt = time.Now()
		getHostModeHostIPs()
	}
	Ctrler.HostID = Host.ID
	Ctrler.HostName = Host.Name
	Ctrler.Ver = Version

	ctrlEnv.cgroupMemory, _ = global.SYS.GetContainerCgroupPath(0, "memory")
	ctrlEnv.cgroupCPUAcct, _ = global.SYS.GetContainerCgroupPath(0, "cpuacct")
	return nil
}

// A heuristic way to decide if this is a new cluster installation.
// This is called right after the controller joins the cluster. If this is
// the oldest controller or the oldest controller started not very long before,
// It's likely all controllers starts together and this is a new cluster.
func likelyNewCluster() bool {
	clusHelper := kv.GetClusterHelper()
	all := clusHelper.GetAllControllers()

	if len(all) <= 1 {
		return true
	}

	var oldest *share.CLUSController
	for _, c := range all {
		if oldest == nil || c.StartedAt.Before(oldest.StartedAt) {
			oldest = c
		}
	}

	log.WithFields(log.Fields{"oldest": oldest.ID}).Info()

	if oldest.ID == Ctrler.ID {
		return true
	}

	// If all controllers start within the reasonable duration, consider them
	// to be starting together
	if Ctrler.StartedAt.Sub(oldest.StartedAt) < controllerStartGapThreshold {
		return true
	}

	return false
}

func flushEventQueue() {
	evqueue.Flush()
	auditQueue.Flush()
	cacher.FlushAdmCtrlStats()
}

///
type localSystemInfo struct {
	mutex sync.Mutex
	stats share.ContainerStats
}

var gInfo localSystemInfo

func updateStats() {
	cpuSystem, _ := global.SYS.GetHostCPUUsage()
	mem, _ := global.SYS.GetContainerMemoryUsage(ctrlEnv.cgroupMemory)
	cpu, _ := global.SYS.GetContainerCPUUsage(ctrlEnv.cgroupCPUAcct)

	gInfo.mutex.Lock()
	system.UpdateStats(&gInfo.stats, mem, cpu, cpuSystem)
	gInfo.mutex.Unlock()
}

// utility functions for enforcer dispatcher
func isGroupMember(name, id string) bool {
	return cacher.IsGroupMember(name, id)
}

func getConfigKvData(key string) ([]byte, bool) {
	return cacher.GetConfigKvData(key)
}

func lookupK8sContainerID(id, role string, containers []*container.ContainerMeta) (string, error) {
	var podname string

	// (1) identify it is a POD or container
	for _, c := range containers {
		if strings.HasPrefix(c.Name, "k8s_POD") {
			// parent: POD
<<<<<<< HEAD
			if c.ID == id  {
=======
			if c.ID == id {
>>>>>>> 8f21b029
				podname, _ = c.Labels[container.KubeKeyPodName]
				break
			}
		} else {
			// found: it is a child, container
			if c.ID == id {
				return c.ID, nil
			}
		}
	}

	// (2) search its child pod
	for _, c := range containers {
		if !strings.HasPrefix(c.Name, "k8s_POD") {
			if name, ok := c.Labels[container.KubeKeyPodName]; ok && (name == podname) {
				if v, ok := c.Labels[share.NeuVectorLabelRole]; ok {
					if strings.Contains(v, role) {
						// neuvector image role: it might have more than one children
						return c.ID, nil
					}
				}
			}
		}
	}
	return id, fmt.Errorf("failed to find container")
}

func main() {
	var joinAddr, advAddr, bindAddr string
	var err error

	log.SetOutput(os.Stdout)
	log.SetLevel(log.InfoLevel)
	log.SetFormatter(&utils.LogFormatter{Module: "CTL"})

	connLog := log.New()
	connLog.Out = os.Stdout
	connLog.Level = log.InfoLevel
	connLog.Formatter = &utils.LogFormatter{Module: "CTL"}

	scanLog := log.New()
	scanLog.Out = os.Stdout
	scanLog.Level = log.InfoLevel
	scanLog.Formatter = &utils.LogFormatter{Module: "CTL"}

	mutexLog := log.New()
	mutexLog.Out = os.Stdout
	mutexLog.Level = log.InfoLevel
	mutexLog.Formatter = &utils.LogFormatter{Module: "CTL"}

	log.WithFields(log.Fields{"version": Version}).Info("START")

	// bootstrap := flag.Bool("b", false, "Bootstrap cluster")
	join := flag.String("j", "", "Cluster join address")
	adv := flag.String("a", "", "Cluster advertise address")
	bind := flag.String("b", "", "Cluster bind address")
	rtSock := flag.String("u", "", "Container socket URL")
	debug := flag.Bool("d", false, "Enable control path debug")
	restPort := flag.Uint("p", api.DefaultControllerRESTAPIPort, "REST API server port")
	fedPort := flag.Uint("fed_port", 11443, "Fed REST API server port")
	rpcPort := flag.Uint("rpc_port", 0, "Cluster server RPC port")
	lanPort := flag.Uint("lan_port", 0, "Cluster Serf LAN port")
	grpcPort := flag.Uint("grpc_port", 0, "Cluster GRPC port")
	internalSubnets := flag.String("n", "", "Predefined internal subnets")
	persistConfig := flag.Bool("pc", false, "Persist configurations")
	admctrlPort := flag.Uint("admctrl_port", 20443, "Admission Webhook server port")
	crdvalidatectrlPort := flag.Uint("crdvalidatectrl_port", 30443, "general crd Webhook server port")
	pwdValidUnit := flag.Uint("pwd_valid_unit", 1440, "")
	rancherEP := flag.String("rancher_ep", "", "Rancher endpoint URL")
	rancherSSO := flag.Bool("rancher_sso", false, "Rancher SSO integration")
	flag.Parse()

	if *debug {
		log.SetLevel(log.DebugLevel)
		scanLog.SetLevel(log.DebugLevel)
		ctrlEnv.debugCPath = true
	}
	if *join != "" {
		// Join addresses might not be all ready. Accept whatever input is, resolve them
		// when starting the cluster.
		joinAddr = *join
		log.WithFields(log.Fields{"join": joinAddr}).Info()
	}
	if *adv != "" {
		ips, err := utils.ResolveIP(*adv)
		if err != nil || len(ips) == 0 {
			log.WithFields(log.Fields{"advertise": *adv}).Error("Invalid adv address. Exit!")
			os.Exit(-2)
		}

		advAddr = ips[0].String()
		log.WithFields(log.Fields{"advertise": advAddr}).Info()
	}
	if *bind != "" {
		bindAddr = *bind
		log.WithFields(log.Fields{"bind": bindAddr}).Info()
	}
	if *restPort > 65535 || *fedPort > 65535 || *rpcPort > 65535 || *lanPort > 65535 {
		log.Error("Invalid port value. Exit!")
		os.Exit(-2)
	}

	// Set global objects at the very first
	platform, flavor, network, containers, err := global.SetGlobalObjects(*rtSock, resource.Register)
	if err != nil {
		log.WithFields(log.Fields{"error": err}).Error("Failed to initialize")
		os.Exit(-2)
	}

	log.WithFields(log.Fields{"endpoint": *rtSock, "runtime": global.RT.String()}).Info("Container socket connected")
	if platform == share.PlatformKubernetes {
		k8sVer, ocVer := global.ORCH.GetVersion(false, false)
		if flavor == "" && resource.IsRancherFlavor() {
			flavor = share.FlavorRancher
			global.ORCH.SetFlavor(flavor)
		}
		log.WithFields(log.Fields{"k8s": k8sVer, "oc": ocVer, "flavor": flavor}).Info()
	}

	if _, err = global.ORCH.GetOEMVersion(); err != nil {
		log.WithFields(log.Fields{"error": err}).Error("Unsupported OEM platform. Exit!")
		os.Exit(-2)
	}

	var selfID string

	ctrlEnv.runInContainer = global.SYS.IsRunningInContainer()
	if ctrlEnv.runInContainer {
		selfID, _, err = global.SYS.GetSelfContainerID()
		if selfID == "" {
			log.WithFields(log.Fields{"error": err}).Error("Unsupported system. Exit!")
			os.Exit(-2)
		}
	} else {
		log.Info("Not running in container.")
	}

	if platform == share.PlatformKubernetes {
		if selfID, err = lookupK8sContainerID(selfID, share.NeuVectorRoleEnforcer, containers); err != nil {
			log.WithFields(log.Fields{"selfID": selfID, "error": err}).Error("lookup")
		}
	}

	// Container port can be injected after container is up. Wait for at least one.
	pid2ID := make(map[int]string)
	for _, meta := range containers {
		if meta.Pid != 0 {
			pid2ID[meta.Pid] = meta.ID
		}
	}

	for {
		// Get local host and controller info
		if err = getLocalInfo(selfID, pid2ID); err != nil {
			log.WithFields(log.Fields{"error": err}).Error("Failed to get local device information")
			os.Exit(-2)
		}

		if len(Ctrler.Ifaces) > 0 {
			break
		}

		log.Info("Wait for local interface ...")
		time.Sleep(time.Second * 4)
	}

	Host.Platform = platform
	Host.Flavor = flavor
	Host.Network = network
	Host.StorageDriver = global.RT.GetStorageDriver()

	Ctrler.Domain = global.ORCH.GetDomain(Ctrler.Labels)
	parentCtrler.Domain = global.ORCH.GetDomain(parentCtrler.Labels)
	resource.NvAdmSvcNamespace = Ctrler.Domain
	if platform == share.PlatformKubernetes {
		resource.AdjustAdmWebhookName(nvcrd.Init, cache.QueryK8sVersion, admission.VerifyK8sNs)
	}

	// Assign controller interface/IP scope
	if ctrlEnv.runInContainer {
		networks, err := global.RT.ListNetworks()
		if err != nil {
			log.WithFields(log.Fields{"error": err}).Error("Error reading container networks")
			os.Exit(-2)
		}

		meta := container.ContainerMeta{
			ID:      Ctrler.ID,
			Name:    Ctrler.Name,
			NetMode: Ctrler.NetworkMode,
			Labels:  Ctrler.Labels,
		}
		global.ORCH.SetIPAddrScope(Ctrler.Ifaces, &meta, networks)
	}

	log.WithFields(log.Fields{"host": Host}).Info("")
	log.WithFields(log.Fields{"ctrler": Ctrler}).Info("")

	// Other objects
	timerWheel = utils.NewTimerWheel()
	timerWheel.Start()

	dev := &common.LocalDevice{
		Host:   &Host,
		Ctrler: &Ctrler,
	}

	eventLogKey := share.CLUSControllerEventLogKey(Host.ID, Ctrler.ID)
	evqueue = cluster.NewObjectQueue(eventLogKey, cluster.DefaultMaxQLen)
	auditLogKey := share.CLUSAuditLogKey(Host.ID, Ctrler.ID)
	auditQueue = cluster.NewObjectQueue(auditLogKey, 128)
	messenger = cluster.NewMessenger(Host.ID, Ctrler.ID)

	kv.Init(Ctrler.ID, dev.Ctrler.Ver, Host.Platform, Host.Flavor, *persistConfig, isGroupMember, getConfigKvData)
	ruleid.Init()

	// Start cluster
	clusterCfg := &cluster.ClusterConfig{
		ID:            Ctrler.ID,
		Server:        true,
		Debug:         false,
		Ifaces:        Ctrler.Ifaces,
		JoinAddr:      joinAddr,
		AdvertiseAddr: advAddr,
		BindAddr:      bindAddr,
		RPCPort:       *rpcPort,
		LANPort:       *lanPort,
		DataCenter:    cluster.DefaultDataCenter,
		EnableDebug:   *debug,
	}
	self, lead, err := clusterStart(clusterCfg)
	if err != nil {
		log.WithFields(log.Fields{"err": err}).Error("Failed to start cluster. Exit!")
		os.Exit(-2)
	}

	Ctrler.Leader = (lead == self)
	Ctrler.ClusterIP = self
	if Ctrler.Leader {
		recordLeadChangeEvent(share.CLUSEvControllerLeadElect, lead, "")
	}

	// get grpc port before put controller info to cluster
	var grpcServer *cluster.GRPCServer
	if *grpcPort == 0 {
		*grpcPort = cluster.DefaultControllerGRPCPort
	}
	Ctrler.RPCServerPort = uint16(*grpcPort)

	ctlrPutLocalInfo()

	// In the normal cases, initial deployment, rolling upgrade, if the controller starts as the leader
	// it means this is the initial deployment case and it is the first controller; however, in the case
	// when 2 of 3 controllers are lost, it's possible one of two new controllers can be elected
	// as the lead.

	// Considerations:
	// - We trust the KV store can resolve the stored KV correctly and consistently;
	// - For the new controller as leader at startup (following logic), it's OK to restore the config
	// even there might be other controllers are much older.
	// - SyncInit() is to sync in-memory data, such as graph. Sync from the oldest controller. The new
	// lead should perform sync as well unless it's a new cluster installation.
	// - Wait until initial sync is done to start calculating policies. Policy calculation is based on
	// in-memory graph.
	// - When a controller becomes leader, it's OK to do a full backup, because backup is to copy data
	// from the KV store to the files.
	// - When a controller becomes leader, it should NOT sync policy from the memory to the KV store,
	// because we are not sure if graph is all synced. It doesn't seem necessary either.
	// - When the cluster leader is re-elected and there was a leader-loss for at least a short period, we
	// call CtrlFailRecovery(). Sync from the lead controller but only if it has run a while, this is
	// important because the new leader maybe just started and does not possess the graph data.

	isNewCluster := likelyNewCluster()

	log.WithFields(log.Fields{"ctrler": Ctrler, "lead": lead, "self": self, "new-cluster": isNewCluster}).Info()

	purgeFedRulesOnJoint := false
	if Ctrler.Leader {
		// See [NVSHAS-5490]:
		// clusterHelper.AcquireLock() may fail with error "failed to create session: Unexpected response code: 500 (Missing node registration)".
		// It indicates that the node is not yet registered in the catalog.
		// It's possibly because controller attempts to create a session immediately after starting Consul but actually Consul is not ready yet.
		// Even it's rare, we might need to allow Consul some time to initialize and sync the node registration to the catalog.
		clusHelper := kv.GetClusterHelper()
		for i := 0; i < 6; i++ {
			lock, err := clusHelper.AcquireLock(share.CLUSLockUpgradeKey, time.Duration(time.Second))
			if err != nil {
				log.WithFields(log.Fields{"i": i, "err": err}).Info("retry for session creation")
				time.Sleep(time.Second)
				continue
			}
			clusHelper.ReleaseLock(lock)
			break
		}

		// Initiate installation ID if the controller is the first, ignore if ID is already set.
		clusHelper.PutInstallationID()

		// Restore persistent config.
		// Calling restore is unnecessary if this is not a new cluster installation, but not a big issue,
		// assuming the PV should have the latest config.
		fedRole, _ := kv.GetConfigHelper().Restore()
		if fedRole == api.FedRoleJoint {
			// fed rules are not restored on joint cluster but there might be fed rules left in kv so
			// 	we need to clean up fed rules & revisions in kv
			// if not using persist storage, the returned fedRole is always empty string
			purgeFedRulesOnJoint = true
		}

		if *internalSubnets != "" {
			subnets := strings.Split(*internalSubnets, ",")
			for _, subnet := range subnets {
				if _, _, err := net.ParseCIDR(subnet); err != nil {
					log.WithFields(log.Fields{"subnet": subnet}).Error("Invalid format!")
					os.Exit(-2)
				}
			}
			cfg := common.DefaultSystemConfig
			cfg.InternalSubnets = subnets

			clusHelper.PutSystemConfigRev(&cfg, 0)
		}
	}

	// All controllers start at same time in a new cluster. Because the lead load the PV,
	// non-lead can get here first and upgrade the KV. The sequence is not correct.
	// So, for the new cluster, we only want the lead to upgrade the KV. In the rolling
	// upgrade case, (not new cluster), the new controller (not a lead) should upgrade
	// the KV so it can behave correctly. The old lead won't be affected, in theory.
	if Ctrler.Leader || !isNewCluster {
		kv.GetClusterHelper().UpgradeClusterKV()
		kv.GetClusterHelper().FixMissingClusterKV()
	}

	if Ctrler.Leader {
		kv.ValidateWebhookCert()
		setConfigLoaded()
	} else {
		// The lead can take some time to restore the PV. Synchronize here so when non-lead
		// read from the KV, such as policy list, it knows the data is complete.
		waitConfigLoaded(isNewCluster)
		kv.ValidateWebhookCert()
	}

	// pre-build compliance map
	scanUtils.GetComplianceMeta()

	// start orchestration connection.
	// orchConnector should be created before LeadChangeCb is registered.
	orchObjChan := make(chan *resource.Event, 32)
	orchScanChan := make(chan *resource.Event, 16)

	// Initialize cache
	// - Start policy learning thread and build learnedPolicyRuleWrapper from KV
	cctx := cache.Context{
		RancherEP:                *rancherEP,
		RancherSSO:               *rancherSSO,
		LocalDev:                 dev,
		EvQueue:                  evqueue,
		AuditQueue:               auditQueue,
		Messenger:                messenger,
		OrchChan:                 orchObjChan,
		TimerWheel:               timerWheel,
		DebugCPath:               ctrlEnv.debugCPath,
		ConnLog:                  connLog,
		MutexLog:                 mutexLog,
		ScanLog:                  scanLog,
		StartStopFedPingPollFunc: rest.StartStopFedPingPoll,
		RestConfigFunc:           rest.RestConfig,
	}
	cacher = cache.Init(&cctx, Ctrler.Leader, lead)
	cache.ScannerChangeNotify(Ctrler.Leader)

	sctx := scan.Context{
		AuditQueue: auditQueue,
		ScanChan:   orchScanChan,
		TimerWheel: timerWheel,
		MutexLog:   mutexLog,
		ScanLog:    scanLog,
	}
	scanner = scan.Init(&sctx, Ctrler.Leader)
	scan.ScannerChangeNotify(Ctrler.Leader)

	if platform == share.PlatformKubernetes {
		// k8s rbac watcher won't know anything about non-existing resources
		resource.GetNvServiceAccount(cache.CacheEvent)
		resource.SetLeader(Ctrler.Leader)

		clusterRoleErrors, clusterRoleBindingErrors, roleBindingErrors := resource.VerifyNvK8sRBAC(dev.Host.Flavor, true)
		if len(clusterRoleErrors) > 0 || len(clusterRoleBindingErrors) > 0 || len(roleBindingErrors) > 0 {
			msgs := clusterRoleErrors
			msgs = append(msgs, clusterRoleBindingErrors...)
			msgs = append(msgs, roleBindingErrors...)
			cache.CacheEvent(share.CLUSEvK8sNvRBAC, strings.Join(msgs, "\n"))
		}
	}

	// Orch connector should be started after cacher so the listeners are ready
	orchConnector = newOrchConnector(orchObjChan, orchScanChan, Ctrler.Leader)
	orchConnector.Start()

	// GRPC should be started after cacher as the handler are cache functions
	grpcServer, _ = startGRPCServer(uint16(*grpcPort))

	// init rest server context before listening KV object store, as federation server can be started from there.
	rctx := rest.Context{
		LocalDev:     dev,
		EvQueue:      evqueue,
		AuditQueue:   auditQueue,
		Messenger:    messenger,
		Cacher:       cacher,
		Scanner:      scanner,
		RESTPort:     *restPort,
		FedPort:      *fedPort,
		PwdValidUnit: *pwdValidUnit,
	}
	rest.InitContext(&rctx)

	// Registry cluster event handlers
	cluster.RegisterLeadChangeWatcher(leadChangeHandler, lead)
	cluster.RegisterNodeWatcher(ctlrMemberUpdateHandler)

	// Sync follows the lead so must be after leadChangeHandler registered.
	cache.SyncInit(isNewCluster)

	cluster.RegisterStoreWatcher(share.CLUSObjectStore, cache.ObjectUpdateHandler, false)
	cluster.RegisterStateWatcher(cache.ClusterMemberStateUpdateHandler)
	cluster.RegisterStoreWatcher(share.CLUSScannerStore, cache.ScannerUpdateHandler, false)
	cluster.RegisterStoreWatcher(share.CLUSScanStateStore, cache.ScanUpdateHandler, false)

	if m := kv.GetClusterHelper().GetFedMembership(); m != nil {
		access.UpdateUserRoleForFedRoleChange(m.FedRole)
	}

	// start rest server
	rest.LoadInitCfg(Ctrler.Leader) // Load config from ConfigMap

	// To prevent crd webhookvalidating timeout need queue the crd and process later.
	go rest.CrdQueueProc()
	go rest.StartRESTServer()

	if platform == share.PlatformKubernetes {
		rest.LeadChangeNotify(Ctrler.Leader)
		if Ctrler.Leader {
			cacher.SyncAdmCtrlStateToK8s(resource.NvAdmSvcName, resource.NvAdmValidatingName)
		}
		go rest.CleanupSessCfgCache()
		go rest.AdmissionRestServer(*admctrlPort, false, *debug)
		go rest.CrdValidateRestServer(*crdvalidatectrlPort, false, *debug)
	}

	go rest.FedPollingClient(Ctrler.Leader, purgeFedRulesOnJoint)

	done := make(chan bool, 1)
	c_sig := make(chan os.Signal, 1)
	signal.Notify(c_sig, os.Interrupt, syscall.SIGTERM)

	logController(share.CLUSEvControllerStart)
	logController(share.CLUSEvControllerJoin)

	go func() {
		var memStatsControllerResetMark uint64 = memControllerTopPeak - memSafeGap

		ticker := time.Tick(time.Second * time.Duration(5))
		memStatTicker := time.Tick(time.Minute * time.Duration(memoryRecyclePeriod))
		statsTicker := time.Tick(time.Second * time.Duration(statsInterval))

		if limit, err := global.SYS.GetContainerMemoryLimitUsage(ctrlEnv.cgroupMemory); err == nil {
			if limit/2 > memSafeGap {
				memStatsControllerResetMark = limit/2 - memSafeGap
			}
			log.WithFields(log.Fields{"Limit": limit, "Controlled_At": memStatsControllerResetMark}).Info("Memory Resource")
		}

		// for allinone and controller
		go global.SYS.MonitorMemoryPressureEvents(memStatsControllerResetMark, memoryPressureNotification)
		for {
			select {
			case <-ticker:
				// When cluster has no lead, write to the cluster fails silently
				if !clusterFailed {
					flushEventQueue()
				}
			case <-statsTicker:
				updateStats()
			case <-memStatTicker:
				global.SYS.ReCalculateMemoryMetrics(memStatsControllerResetMark)
			case <-c_sig:
				logController(share.CLUSEvControllerStop)
				flushEventQueue()
				done <- true
			}
		}
	}()

	<-done

	log.Info("Exiting ...")
	atomic.StoreInt32(&exitingFlag, 1)

	cache.Close()
	orchConnector.Close()
	ctrlDeleteLocalInfo()
	cluster.LeaveCluster(true)
	grpcServer.Stop()
}<|MERGE_RESOLUTION|>--- conflicted
+++ resolved
@@ -197,11 +197,7 @@
 	for _, c := range containers {
 		if strings.HasPrefix(c.Name, "k8s_POD") {
 			// parent: POD
-<<<<<<< HEAD
-			if c.ID == id  {
-=======
 			if c.ID == id {
->>>>>>> 8f21b029
 				podname, _ = c.Labels[container.KubeKeyPodName]
 				break
 			}
