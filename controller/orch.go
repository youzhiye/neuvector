package main

import (
	"encoding/json"

	"github.com/neuvector/k8s"
	apiextv1 "github.com/neuvector/k8s/apis/apiextensions/v1"
	apiextv1b1 "github.com/neuvector/k8s/apis/apiextensions/v1beta1"
	"github.com/neuvector/neuvector/controller/resource"
	"github.com/neuvector/neuvector/controller/rest"
	"github.com/neuvector/neuvector/share"
	"github.com/neuvector/neuvector/share/cluster"
	"github.com/neuvector/neuvector/share/global"
	log "github.com/sirupsen/logrus"
)

type orchConnInterface interface {
	LeadChangeNotify(leader bool)
	Start(ocRegImage bool)
	Stop()
	Close()
}

type orchConn struct {
	objChan  chan *resource.Event
	scanChan chan *resource.Event
	leader   bool
}

func (c *orchConn) cbWatcherState(state string, err error) {
	var lastError string
	if err != nil {
		lastError = err.Error()
	}

	// FIXME: both lead change and here modify Ctrler and write to the cluster, should we lock?
	if state != Ctrler.OrchConnStatus || lastError != Ctrler.OrchConnLastError {
		Ctrler.OrchConnStatus = state
		Ctrler.OrchConnLastError = lastError
		value, _ := json.Marshal(Ctrler)
		key := share.CLUSControllerKey(Host.ID, Ctrler.ID)
		if err := cluster.Put(key, value); err != nil {
			log.WithFields(log.Fields{"error": err}).Error()
		}
	}
}

func (c *orchConn) cbResourceWatcher(rt string, event string, res interface{}, old interface{}) {

	switch rt {
	case resource.RscTypeRBAC:
		log.WithFields(log.Fields{"event": event, "type": rt, "object": res}).Debug("Event received")
		var rbac *resource.RBAC
		if old != nil {
			rbac = old.(*resource.RBAC)
		} else {
			rbac = res.(*resource.RBAC)
		}
		rest.KickLoginSessionsForRoleChange(rbac.Name, rbac.Domain)
	case resource.RscTypeImage:
		log.WithFields(log.Fields{"event": event, "type": rt, "object": res}).Debug("Event received")
		if event == resource.WatchEventDelete {
			// Force new resource to nil to indicate the deletion
			ev := resource.Event{ResourceType: rt, Event: event, ResourceOld: old, ResourceNew: nil}
			c.scanChan <- &ev
		} else {
			ev := resource.Event{ResourceType: rt, Event: event, ResourceOld: old, ResourceNew: res}
			c.scanChan <- &ev
		}
	case resource.RscTypeCrd:

		if event == resource.WatchEventDelete {
			log.WithFields(log.Fields{"xsun event": event, "xsun type": rt, "xsun object": res, "xsun old object": old}).Debug("Event received")
			nvCrdInfo := map[string]*resource.NvCrdInfo{
				resource.NvSecurityRuleName: &resource.NvCrdInfo{
					LockKey:   share.CLUSLockPolicyKey,
					KvCrdKind: resource.NvSecurityRuleKind,
				},
				resource.NvClusterSecurityRuleName: &resource.NvCrdInfo{
					LockKey:   share.CLUSLockPolicyKey,
					KvCrdKind: resource.NvSecurityRuleKind,
				},
				resource.NvAdmCtrlSecurityRuleName: &resource.NvCrdInfo{
					LockKey:   share.CLUSLockAdmCtrlKey,
					KvCrdKind: resource.NvAdmCtrlSecurityRuleKind,
				},
				resource.NvDlpSecurityRuleName: &resource.NvCrdInfo{
					LockKey:   share.CLUSLockPolicyKey,
					KvCrdKind: resource.NvDlpSecurityRuleKind,
				},
				resource.NvWafSecurityRuleName: &resource.NvCrdInfo{
					LockKey:   share.CLUSLockPolicyKey,
					KvCrdKind: resource.NvWafSecurityRuleKind,
				},
			}
			if crd, ok := res.(*apiextv1b1.CustomResourceDefinition); ok {
				if crdInfo, ok := nvCrdInfo[*crd.Metadata.Name]; ok {
					if event == resource.WatchEventDelete {
						log.WithFields(log.Fields{"crd event": event, "type": rt, "name": crd.Metadata.Name}).Debug("Event done")
						rest.CrdDelAll(*crd.Spec.Names.Kind, crdInfo.KvCrdKind, crdInfo.LockKey, nil)
					}
				}
			} else if crd, ok := res.(*apiextv1.CustomResourceDefinition); ok {
				if crdInfo, ok := nvCrdInfo[*crd.Metadata.Name]; ok {
					if event == resource.WatchEventDelete {
						log.WithFields(log.Fields{"crd event": event, "type": rt, "name": crd.Metadata.Name}).Debug("Event done")
						rest.CrdDelAll(*crd.Spec.Names.Kind, crdInfo.KvCrdKind, crdInfo.LockKey, nil)
					}
				}
			}
		}
	default:
		log.WithFields(log.Fields{"event": event, "type": rt, "object": res}).Debug("Event received")
		if event == resource.WatchEventDelete {
			// Force new resource to nil to indicate the deletion
			ev := resource.Event{ResourceType: rt, Event: event, ResourceOld: old, ResourceNew: nil}
			c.objChan <- &ev
		} else {
			ev := resource.Event{ResourceType: rt, Event: event, ResourceOld: old, ResourceNew: res}
			c.objChan <- &ev
		}
	}

	log.WithFields(log.Fields{"event": event, "type": rt}).Debug("Event done")
}

func (c *orchConn) Start(ocImageRegistered bool) {
	var r string

	// Make sure register resource first, otherwise it may trigger a race condition in k8s client library
	// between Watch()
	if !ocImageRegistered {
		r = resource.RscTypeImage
		if err := global.ORCH.RegisterResource(r); err == nil {
			// Use ImageStream as an indication of OpenShift
			Host.Flavor = share.FlavorOpenShift
			ocImageRegistered = true
		}
	}

	r = resource.RscTypeNode
	if err := global.ORCH.StartWatchResource(r, k8s.AllNamespaces, c.cbResourceWatcher, c.cbWatcherState); err != nil {
<<<<<<< HEAD
		log.WithFields(log.Fields{"watch": r, "error": err}).Error("")

=======
>>>>>>> a69e1343
		if err != resource.ErrMethodNotSupported {
			c.cbWatcherState(resource.ConnStateDisconnected, err)
		}
	}

	r = resource.RscTypeNamespace
	if err := global.ORCH.StartWatchResource(r, k8s.AllNamespaces, c.cbResourceWatcher, c.cbWatcherState); err != nil {
<<<<<<< HEAD
		log.WithFields(log.Fields{"watch": r, "error": err}).Error("")

=======
>>>>>>> a69e1343
		if err != resource.ErrMethodNotSupported {
			c.cbWatcherState(resource.ConnStateDisconnected, err)
		}
	}

	rscTypes := []string{resource.RscTypeCrd, resource.RscTypeService, resource.RscTypePod, resource.RscTypeRBAC,
		resource.RscTypeValidatingWebhookConfiguration}
	for _, r := range rscTypes {
<<<<<<< HEAD
		if err := global.ORCH.StartWatchResource(r, k8s.AllNamespaces, c.cbResourceWatcher, nil); err != nil {
			log.WithFields(log.Fields{"watch": r, "error": err}).Error()
		}
	}
	if err := global.ORCH.StartWatchResource(resource.RscTypeDeployment, Ctrler.Domain, c.cbResourceWatcher, nil); err != nil {
		log.WithFields(log.Fields{"watch": resource.RscTypeDeployment, "error": err}).Error()
	}
=======
		global.ORCH.StartWatchResource(r, k8s.AllNamespaces, c.cbResourceWatcher, nil)
	}
	global.ORCH.StartWatchResource(resource.RscTypeDeployment, Ctrler.Domain, c.cbResourceWatcher, nil)
>>>>>>> a69e1343

	rscTypes = []string{
		resource.RscTypeCrdSecurityRule,
		resource.RscTypeCrdClusterSecurityRule,
		resource.RscTypeCrdAdmCtrlSecurityRule,
		resource.RscTypeCrdDlpSecurityRule,
		resource.RscTypeCrdWafSecurityRule,
	}
	for _, r := range rscTypes {
		global.ORCH.RegisterResource(r)
	}

	if ocImageRegistered {
		r = resource.RscTypeImage
<<<<<<< HEAD
		if err := global.ORCH.StartWatchResource(r, k8s.AllNamespaces, c.cbResourceWatcher, c.cbWatcherState); err != nil {
			log.WithFields(log.Fields{"watch": r, "error": err}).Error("")
		}
=======
		global.ORCH.StartWatchResource(r, k8s.AllNamespaces, c.cbResourceWatcher, c.cbWatcherState)
>>>>>>> a69e1343
	}
}

func (c *orchConn) LeadChangeNotify(isLeader bool) {
	c.leader = isLeader
}

func (c *orchConn) Stop() {
	global.ORCH.StopWatchAllResources()
	c.cbWatcherState(resource.ConnStateNone, nil)
}

func (c *orchConn) Close() {
	global.ORCH.StopWatchAllResources()
}

func newOrchConnector(orchObjChan, orchScanChan chan *resource.Event, leader bool) orchConnInterface {
	return &orchConn{
		objChan:  orchObjChan,
		scanChan: orchScanChan,
		leader:   leader,
	}
}<|MERGE_RESOLUTION|>--- conflicted
+++ resolved
@@ -140,11 +140,6 @@
 
 	r = resource.RscTypeNode
 	if err := global.ORCH.StartWatchResource(r, k8s.AllNamespaces, c.cbResourceWatcher, c.cbWatcherState); err != nil {
-<<<<<<< HEAD
-		log.WithFields(log.Fields{"watch": r, "error": err}).Error("")
-
-=======
->>>>>>> a69e1343
 		if err != resource.ErrMethodNotSupported {
 			c.cbWatcherState(resource.ConnStateDisconnected, err)
 		}
@@ -152,11 +147,6 @@
 
 	r = resource.RscTypeNamespace
 	if err := global.ORCH.StartWatchResource(r, k8s.AllNamespaces, c.cbResourceWatcher, c.cbWatcherState); err != nil {
-<<<<<<< HEAD
-		log.WithFields(log.Fields{"watch": r, "error": err}).Error("")
-
-=======
->>>>>>> a69e1343
 		if err != resource.ErrMethodNotSupported {
 			c.cbWatcherState(resource.ConnStateDisconnected, err)
 		}
@@ -165,19 +155,9 @@
 	rscTypes := []string{resource.RscTypeCrd, resource.RscTypeService, resource.RscTypePod, resource.RscTypeRBAC,
 		resource.RscTypeValidatingWebhookConfiguration}
 	for _, r := range rscTypes {
-<<<<<<< HEAD
-		if err := global.ORCH.StartWatchResource(r, k8s.AllNamespaces, c.cbResourceWatcher, nil); err != nil {
-			log.WithFields(log.Fields{"watch": r, "error": err}).Error()
-		}
-	}
-	if err := global.ORCH.StartWatchResource(resource.RscTypeDeployment, Ctrler.Domain, c.cbResourceWatcher, nil); err != nil {
-		log.WithFields(log.Fields{"watch": resource.RscTypeDeployment, "error": err}).Error()
-	}
-=======
 		global.ORCH.StartWatchResource(r, k8s.AllNamespaces, c.cbResourceWatcher, nil)
 	}
 	global.ORCH.StartWatchResource(resource.RscTypeDeployment, Ctrler.Domain, c.cbResourceWatcher, nil)
->>>>>>> a69e1343
 
 	rscTypes = []string{
 		resource.RscTypeCrdSecurityRule,
@@ -192,13 +172,7 @@
 
 	if ocImageRegistered {
 		r = resource.RscTypeImage
-<<<<<<< HEAD
-		if err := global.ORCH.StartWatchResource(r, k8s.AllNamespaces, c.cbResourceWatcher, c.cbWatcherState); err != nil {
-			log.WithFields(log.Fields{"watch": r, "error": err}).Error("")
-		}
-=======
 		global.ORCH.StartWatchResource(r, k8s.AllNamespaces, c.cbResourceWatcher, c.cbWatcherState)
->>>>>>> a69e1343
 	}
 }
 
