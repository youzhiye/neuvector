package global

import (
	"errors"
	"os"
	"strings"
	"time"

	"github.com/neuvector/neuvector/share"
	"github.com/neuvector/neuvector/share/container"
	orchAPI "github.com/neuvector/neuvector/share/orchestration"
	"github.com/neuvector/neuvector/share/system"
	"github.com/neuvector/neuvector/share/utils"
)

type orchHub struct {
	orchAPI.Driver
	orchAPI.ResourceDriver
}

var ErrEmptyContainerList = errors.New("Container list is empty")
var ErrContainerNotFound = errors.New("Failed to find container")

type RegisterDriverFunc func(platform, flavor, network string) orchAPI.ResourceDriver

var SYS *system.SystemTools
var RT container.Runtime
var ORCH *orchHub

func SetGlobalObjects(rtSocket string, regResource RegisterDriverFunc) (string, string, string, []*container.ContainerMeta, error) {
	var err error
	var containers []*container.ContainerMeta

	SYS = system.NewSystemTools()

	RT, err = container.Connect(rtSocket, SYS)
 	if err != nil {
		return "", "", "", nil, err
	}

	// List only at least one running containers: 3 tries
	for i := 0; i < 3; i++ {
		if containers, err = RT.ListContainers(true); err == nil && len(containers) > 0 {
			break
		}
		time.Sleep(time.Millisecond * 50)
	}

	if len(containers) == 0 {
		return "", "", "", nil, ErrEmptyContainerList
	}

	platform, flavor, network := getPlatform(containers)
	/*-- for testing --
	if platform == share.PlatformKubernetes || flavor == share.FlavorOpenShift {
		platform = ""
		flavor = ""
		log.Debug("=> for testing")
	}
	*/

	k8sVer, ocVer := orchAPI.GetK8sVersion(true, true)

	if platform == "" && k8sVer != "" {
		platform = share.PlatformKubernetes
	}
	if flavor == "" && ocVer != "" {
		flavor = share.FlavorOpenShift
	}
	if flavor == share.FlavorOpenShift && platform == "" {
		platform = share.PlatformKubernetes
	}

	ORCH = &orchHub{Driver: orchAPI.GetDriver(platform, flavor, network, k8sVer, ocVer, SYS, RT)}
	if regResource != nil {
		ORCH.ResourceDriver = regResource(platform, flavor, network)
	}

	return platform, flavor, network, containers, nil
}

func getContainerPlatform(c *container.ContainerMeta) string {
	if _, ok := c.Labels[container.RancherKeyContainerSystem]; ok {
		return share.PlatformRancher
	}
	if _, ok := c.Labels[container.KubeKeyPodNamespace]; ok {
		return share.PlatformKubernetes
	}
	if _, ok := c.Labels[container.AliyunSystem]; ok {
		return share.PlatformAliyun
	}
	if strings.HasPrefix(c.Image, container.ECSAgentImagePrefix) {
		return share.PlatformAmazonECS
	}

	return share.PlatformDocker
}

func normalize(platform, flavor string) (string, string) {
	switch strings.ToLower(platform) {
	case strings.ToLower(share.PlatformDocker):
		platform = share.PlatformDocker
	case strings.ToLower(share.PlatformAmazonECS):
		platform = share.PlatformAmazonECS
	case strings.ToLower(share.PlatformKubernetes):
		platform = share.PlatformKubernetes
	case strings.ToLower(share.PlatformRancher):
		platform = share.PlatformRancher
	case strings.ToLower(share.PlatformAliyun):
		platform = share.PlatformAliyun
	}

	switch strings.ToLower(flavor) {
	case strings.ToLower(share.FlavorSwarm):
		flavor = share.FlavorSwarm
	case strings.ToLower(share.FlavorUCP):
		flavor = share.FlavorUCP
	case strings.ToLower(share.FlavorOpenShift):
		flavor = share.FlavorOpenShift
	case strings.ToLower(share.FlavorRancher):
		flavor = share.FlavorRancher
	case strings.ToLower(share.FlavorIKE):
		flavor = share.FlavorIKE
	case strings.ToLower(share.FlavorGKE):
		flavor = share.FlavorGKE
	}

	return platform, flavor
}

func getPlatform(containers []*container.ContainerMeta) (string, string, string) {
	network := share.NetworkDefault

	var hasOpenShiftProc bool
	if oc, err := SYS.IsOpenshift(); err == nil {
		hasOpenShiftProc = oc
	}

	// First decide the platform
	envParser := utils.NewEnvironParser(os.Environ())
	platform, flavor := normalize(envParser.GetPlatformName())
	switch platform {
	case share.PlatformDocker, share.PlatformKubernetes, share.PlatformAmazonECS, share.PlatformAliyun:
		if flavor != "" {
			return platform, flavor, network
		}
		// continue parsing flavor and network
	case "":
		for _, c := range containers {
			platform = getContainerPlatform(c)
			if platform != share.PlatformDocker {
				break
			}
		}
		// continue parsing flavor and network
	default:
		return platform, flavor, network
	}

	for _, c := range containers {
		switch platform {
		case share.PlatformDocker:
			if _, ok := c.Labels[container.DockerSwarmServiceKey]; ok {
				return share.PlatformDocker, share.FlavorSwarm, share.NetworkDefault
			}
			if _, ok := c.Labels[container.DockerUCPInstanceIDKey]; ok {
				return share.PlatformDocker, share.FlavorUCP, share.NetworkDefault
			}
		case share.PlatformKubernetes:
			if hasOpenShiftProc {
				return share.PlatformKubernetes, share.FlavorOpenShift, share.NetworkDefault
			} else if strings.Contains(c.Image, container.OpenShiftPodImage) {
				flavor = share.FlavorOpenShift
			}
		default:
			return platform, flavor, network
		}
	}

	return platform, flavor, network
}

func IdentifyK8sContainerID(id string) (string, error) {
	var podname string
	for i := 0; i < 4; i++ {
		if containers, err := RT.ListContainers(true); err == nil {
			// (1) identify it is a POD or container
			for _, c := range containers {
				if strings.HasPrefix(c.Name, "k8s_POD") {
					// parent: POD
					if c.ID == id {
						podname, _ = c.Labels[container.KubeKeyPodName]
						break
					}
				} else {
					// found: it is a child, container
					if c.ID == id {
						return c.ID, nil
					}
				}
			}

			// (2) search its child pod
			for _, c := range containers {
				if !strings.HasPrefix(c.Name, "k8s_POD") {
					if name, ok := c.Labels[container.KubeKeyPodName]; ok && (name == podname) {
						return c.ID, nil
					}
				}
			}
		}
		time.Sleep(time.Millisecond * 250)
	}
	return id, ErrContainerNotFound
<<<<<<< HEAD
=======
}

func (d *orchHub) SetFlavor(flavor string) error {
	d.Driver.SetFlavor(flavor)
	if d.ResourceDriver != nil {
		d.ResourceDriver.SetFlavor(flavor)
	}

	return nil
>>>>>>> a69e1343
}<|MERGE_RESOLUTION|>--- conflicted
+++ resolved
@@ -212,8 +212,6 @@
 		time.Sleep(time.Millisecond * 250)
 	}
 	return id, ErrContainerNotFound
-<<<<<<< HEAD
-=======
 }
 
 func (d *orchHub) SetFlavor(flavor string) error {
@@ -223,5 +221,4 @@
 	}
 
 	return nil
->>>>>>> a69e1343
 }